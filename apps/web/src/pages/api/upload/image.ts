import type { NextApiRequest, NextApiResponse } from "next";
import { PutObjectCommand, S3Client } from "@aws-sdk/client-s3";
import { getSignedUrl } from "@aws-sdk/s3-request-presigner";
<<<<<<< HEAD
import { env } from "next-runtime-env";
=======

import { createNextApiContext } from "@kan/api/trpc";

import { env } from "~/env";
>>>>>>> 37d2ebcc

const allowedContentTypes = ["image/jpeg", "image/png"];

export default async function handler(
  req: NextApiRequest,
  res: NextApiResponse,
) {
  if (req.method !== "POST") {
    return res.status(405).json({ error: "Method not allowed" });
  }

  try {
    const { user } = await createNextApiContext(req);

    if (!user) {
      return res.status(401).json({ error: "Unauthorized" });
    }

    const { filename, contentType } = req.body as {
      filename: string;
      contentType: string;
    };

    // Specific to avatar uploads for now
    const filenameRegex = /^[a-f0-9\-]+\/[a-zA-Z0-9_\-]+(\.jpg|\.jpeg|\.png)$/;

    if (!filenameRegex.test(filename)) {
      return res.status(400).json({ error: "Invalid filename" });
    }

    if (
      typeof contentType !== "string" ||
      !allowedContentTypes.includes(contentType)
    ) {
      return res.status(400).json({ error: "Invalid content type" });
    }

    const client = new S3Client({
      region: env.S3_REGION ?? "",
      endpoint: env.S3_ENDPOINT ?? "",
      credentials: {
        accessKeyId: env.S3_ACCESS_KEY_ID ?? "",
        secretAccessKey: env.S3_SECRET_ACCESS_KEY ?? "",
      },
    });

    const signedUrl = await getSignedUrl(
      // @ts-ignore
      client,
      new PutObjectCommand({
        Bucket: env("NEXT_PUBLIC_AVATAR_BUCKET_NAME") ?? "",
        Key: filename,
      }),
    );

    return res.status(200).json({ url: signedUrl, key: filename });
  } catch (error) {
    return res.status(500).json({ error: (error as Error).message });
  }
}<|MERGE_RESOLUTION|>--- conflicted
+++ resolved
@@ -1,14 +1,9 @@
 import type { NextApiRequest, NextApiResponse } from "next";
 import { PutObjectCommand, S3Client } from "@aws-sdk/client-s3";
 import { getSignedUrl } from "@aws-sdk/s3-request-presigner";
-<<<<<<< HEAD
 import { env } from "next-runtime-env";
-=======
-
 import { createNextApiContext } from "@kan/api/trpc";
 
-import { env } from "~/env";
->>>>>>> 37d2ebcc
 
 const allowedContentTypes = ["image/jpeg", "image/png"];
 
